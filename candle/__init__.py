--- conflicted
+++ resolved
@@ -16,27 +16,11 @@
 # import from generic_utils
 from .generic_utils import Progbar
 
-<<<<<<< HEAD
 # import from parsing_utils
 from .parsing_utils import ( ArgumentStruct,
     finalize_parameters,
     check_flag_conflicts,
     parse_from_dictlist,
-=======
-# import from viz_utils
-from .viz_utils import (
-    plot_history,
-    plot_scatter,
-    plot_array,
-    plot_density_observed_vs_predicted,
-    plot_2d_density_sigma_vs_error,
-    plot_histogram_error_per_sigma,
-    plot_decile_predictions,
-    plot_calibration_interpolation,
-    plot_calibrated_std,
-    plot_contamination,
->>>>>>> b43f18cd
-)
 
 # import from helper_utils
 from .helper_utils import ( fetch_file,
@@ -59,7 +43,6 @@
     select_decorrelated_features,
 )
 
-<<<<<<< HEAD
 # import from viz_utils
 from .viz_utils import plot_history
 from .viz_utils import plot_scatter
@@ -73,7 +56,6 @@
 from .viz_utils import plot_contamination
 
 
-=======
 # Milestone 16 specific
 from .P1_utils import (
     coxen_single_drug_gene_selection,
@@ -81,7 +63,6 @@
     generate_gene_set_data,
     combat_batch_effect_removal,
 )
->>>>>>> b43f18cd
 
 # import framework dependent utils
 import sys
